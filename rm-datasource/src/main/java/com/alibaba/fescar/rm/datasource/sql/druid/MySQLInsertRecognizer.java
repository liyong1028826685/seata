--- conflicted
+++ resolved
@@ -75,11 +75,7 @@
         List<String> list = new ArrayList<>(columnSQLExprs.size());
         for (SQLExpr expr : columnSQLExprs) {
             if (expr instanceof SQLIdentifierExpr) {
-<<<<<<< HEAD
-                list.add(((SQLIdentifierExpr) expr).getName());
-=======
                 list.add(((SQLIdentifierExpr)expr).getName());
->>>>>>> 35d2c5ab
             } else {
                 throw new SQLParsingException("Unknown SQLExpr: " + expr.getClass() + " " + expr);
             }
