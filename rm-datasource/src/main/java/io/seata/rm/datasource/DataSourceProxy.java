--- conflicted
+++ resolved
@@ -15,8 +15,6 @@
  */
 package io.seata.rm.datasource;
 
-<<<<<<< HEAD
-=======
 import javax.sql.DataSource;
 import java.sql.Connection;
 import java.sql.SQLException;
@@ -24,7 +22,6 @@
 import java.util.concurrent.ScheduledThreadPoolExecutor;
 import java.util.concurrent.TimeUnit;
 
->>>>>>> 24185e5c
 import io.seata.common.thread.NamedThreadFactory;
 import io.seata.config.ConfigurationFactory;
 import io.seata.core.constants.ConfigurationKeys;
@@ -33,15 +30,6 @@
 import io.seata.rm.DefaultResourceManager;
 import io.seata.rm.datasource.sql.struct.TableMetaCacheFactory;
 import io.seata.rm.datasource.util.JdbcUtils;
-<<<<<<< HEAD
-import java.sql.Connection;
-import java.sql.SQLException;
-import java.util.concurrent.ScheduledExecutorService;
-import java.util.concurrent.ScheduledThreadPoolExecutor;
-import java.util.concurrent.TimeUnit;
-import javax.sql.DataSource;
-=======
->>>>>>> 24185e5c
 
 /**
  * The type Data source proxy.
@@ -85,7 +73,7 @@
      * Instantiates a new Data source proxy.
      *
      * @param targetDataSource the target data source
-     * @param resourceGroupId the resource group id
+     * @param resourceGroupId  the resource group id
      */
     public DataSourceProxy(DataSource targetDataSource, String resourceGroupId) {
         super(targetDataSource);
