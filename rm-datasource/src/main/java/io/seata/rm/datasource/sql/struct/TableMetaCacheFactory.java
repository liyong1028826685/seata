--- conflicted
+++ resolved
@@ -19,10 +19,6 @@
 import io.seata.rm.datasource.DataSourceProxy;
 import io.seata.rm.datasource.sql.struct.cache.MysqlTableMetaCache;
 import io.seata.rm.datasource.sql.struct.cache.OracleTableMetaCache;
-<<<<<<< HEAD
-import io.seata.rm.datasource.sql.struct.cache.PostgresqlTableMetaCache;
-=======
->>>>>>> 24185e5c
 import io.seata.sqlparser.util.JdbcConstants;
 
 /**
@@ -30,8 +26,7 @@
  */
 public class TableMetaCacheFactory {
 
-    private TableMetaCacheFactory() {
-    }
+    private TableMetaCacheFactory() {}
 
     public static TableMetaCache getTableMetaCache(DataSourceProxy dataSourceProxy) {
         return getTableMetaCache(dataSourceProxy.getDbType());
@@ -40,7 +35,7 @@
     public static TableMetaCache getTableMetaCache(String dbType) {
         if (dbType.equals(JdbcConstants.MYSQL)) {
             return MysqlTableMetaCache.getInstance();
-        } else if (dbType.equals(JdbcConstants.ORACLE)) {
+        } else  if (dbType.equals(JdbcConstants.ORACLE)) {
             return OracleTableMetaCache.getInstance();
         } else if (dbType.equals(JdbcConstants.POSTGRESQL)) {
             return PostgresqlTableMetaCache.getInstance();
